/******************************************************************************\

                This file is part of the Buildbotics firmware.

                  Copyright (c) 2015 - 2016 Buildbotics LLC
                            All rights reserved.

     This file ("the software") is free software: you can redistribute it
     and/or modify it under the terms of the GNU General Public License,
      version 2 as published by the Free Software Foundation. You should
      have received a copy of the GNU General Public License, version 2
     along with the software. If not, see <http://www.gnu.org/licenses/>.

     The software is distributed in the hope that it will be useful, but
          WITHOUT ANY WARRANTY; without even the implied warranty of
      MERCHANTABILITY or FITNESS FOR A PARTICULAR PURPOSE.  See the GNU
               Lesser General Public License for more details.

       You should have received a copy of the GNU Lesser General Public
                License along with the software.  If not, see
                       <http://www.gnu.org/licenses/>.

                For information regarding this software email:
                  "Joseph Coffland" <joseph@buildbotics.com>

\******************************************************************************/

#pragma once

#include "pins.h"

#include <avr/interrupt.h>


#define VERSION "0.3.0"


// Pins
enum {
  STALL_X_PIN = PORT_A << 3,
  STALL_Y_PIN,
  STALL_Z_PIN,
  STALL_A_PIN,
  SPIN_DIR_PIN,
  SPIN_ENABLE_PIN,
  ANALOG_PIN,
  PROBE_PIN,

  MIN_X_PIN = PORT_B << 3,
  MAX_X_PIN,
  MIN_A_PIN,
  MAX_A_PIN,
  MIN_Y_PIN,
  MAX_Y_PIN,
  MIN_Z_PIN,
  MAX_Z_PIN,

  SDA_PIN = PORT_C << 3,
  SCL_PIN,
  SERIAL_RX_PIN,
  SERIAL_TX_PIN,
  SERIAL_CTS_PIN,
  SPI_CLK_PIN,
  SPI_MISO_PIN,
  SPI_MOSI_PIN,

  STEP_X_PIN = PORT_D << 3,
  SPI_CS_X_PIN,
  SPI_CS_A_PIN,
  SPI_CS_Z_PIN,
  SPIN_PWM_PIN,
  SWITCH_1_PIN,
  RS485_RO_PIN,
  RS485_DI_PIN,

  STEP_Y_PIN = PORT_E << 3,
  SPI_CS_Y_PIN,
  DIR_X_PIN,
  DIR_Y_PIN,
  STEP_A_PIN,
  SWITCH_2_PIN,
  DIR_Z_PIN,
  DIR_A_PIN,

  STEP_Z_PIN = PORT_F << 3,
  RS485_RW_PIN,
  FAULT_PIN,
  ESTOP_PIN,
  MOTOR_FAULT_PIN,
  MOTOR_ENABLE_PIN,
  NC_0_PIN,
  NC_1_PIN,
};

<<<<<<< HEAD
=======
#define SPI_SS_PIN SERIAL_CTS_PIN // Needed for SPI configuration

>>>>>>> 206fc810

// Compile-time settings
#define __CLOCK_EXTERNAL_16MHZ   // uses PLL to provide 32 MHz system clock
//#define __CLOCK_INTERNAL_32MHZ


#define AXES                     6 // number of axes
#define MOTORS                   4 // number of motors on the board
#define COORDS                   6 // number of supported coordinate systems
#define SWITCHES                 9 // number of supported limit switches
#define PWMS                     2 // number of supported PWM channels

#define DISABLE_SOFT_LIMIT       -1000000


// Motor settings.  See motor.c
#define MOTOR_MAX_CURRENT        1.0  // 1.0 is full power
#define MOTOR_MIN_CURRENT        0.15 // 1.0 is full power
#define MOTOR_IDLE_CURRENT       0.05 // 1.0 is full power
#define MOTOR_STALL_THRESHOLD    0    // 0 -> 1 is least -> most sensitive
#define MOTOR_MICROSTEPS         32
#define MOTOR_POWER_MODE         MOTOR_POWERED_ONLY_WHEN_MOVING
#define MOTOR_IDLE_TIMEOUT       0.25  // secs, motor off after this time

#define M1_AXIS                  AXIS_X
#define M1_STEP_ANGLE            1.8
#define M1_TRAVEL_PER_REV        6.35
#define M1_MICROSTEPS            MOTOR_MICROSTEPS
#define M1_REVERSE               false
#define M1_POWER_MODE            MOTOR_POWER_MODE

#define M2_AXIS                  AXIS_Y
#define M2_STEP_ANGLE            1.8
#define M2_TRAVEL_PER_REV        6.35
#define M2_MICROSTEPS            MOTOR_MICROSTEPS
#define M2_REVERSE               false
#define M2_POWER_MODE            MOTOR_POWER_MODE

#define M3_AXIS                  AXIS_Z
#define M3_STEP_ANGLE            1.8
#define M3_TRAVEL_PER_REV        (25.4 / 6.0)
#define M3_MICROSTEPS            MOTOR_MICROSTEPS
#define M3_REVERSE               false
#define M3_POWER_MODE            MOTOR_POWER_MODE

#define M4_AXIS                  AXIS_A
#define M4_STEP_ANGLE            1.8
#define M4_TRAVEL_PER_REV        360 // degrees per motor rev
#define M4_MICROSTEPS            MOTOR_MICROSTEPS
#define M4_REVERSE               false
#define M4_POWER_MODE            MOTOR_POWER_MODE


// Switch settings.  See switch.c
#define SWITCH_INTLVL            PORT_INT0LVL_MED_gc
#define SW_LOCKOUT_TICKS         250 // ms
#define SW_DEGLITCH_TICKS        30  // ms


// Machine settings
//#define STEP_CORRECTION                        // Enable step correction
#define MAX_STEP_CORRECTION      4             // In steps per segment
#define CHORDAL_TOLERANCE        0.01          // chordal accuracy for arcs
#define JERK_MAX                 50            // yes, that's km/min^3
#define JUNCTION_DEVIATION       0.05          // default value, in mm
#define JUNCTION_ACCELERATION    100000        // centripetal corner accel
#define JOG_JERK_MULT            4             // Jogging jerk multipler
#define JOG_MIN_VELOCITY         10            // mm/min
#define CAL_ACCELERATION         500000        // mm/min^2

// Axis settings
#define VELOCITY_MAX             10000         // mm/min
#define FEEDRATE_MAX             VELOCITY_MAX

#define X_VELOCITY_MAX           VELOCITY_MAX  // G0 max velocity in mm/min
#define X_FEEDRATE_MAX           FEEDRATE_MAX  // G1 max feed rate in mm/min
#define X_TRAVEL_MIN             0             // minimum travel for soft limits
#define X_TRAVEL_MAX             350           // between switches or crashes
#define X_JERK_MAX               JERK_MAX
#define X_JUNCTION_DEVIATION     JUNCTION_DEVIATION
#define X_SEARCH_VELOCITY        2400          // move in negative direction
#define X_LATCH_VELOCITY         100           // mm/min
#define X_LATCH_BACKOFF          5             // mm
#define X_ZERO_BACKOFF           1             // mm
#define X_HOMING_MODE            HOMING_STALL_MAX

#define Y_VELOCITY_MAX           VELOCITY_MAX
#define Y_FEEDRATE_MAX           FEEDRATE_MAX
#define Y_TRAVEL_MIN             0
#define Y_TRAVEL_MAX             350
#define Y_JERK_MAX               JERK_MAX
#define Y_JUNCTION_DEVIATION     JUNCTION_DEVIATION
#define Y_SEARCH_VELOCITY        3000
#define Y_LATCH_VELOCITY         100
#define Y_LATCH_BACKOFF          5
#define Y_ZERO_BACKOFF           1
#define Y_HOMING_MODE            HOMING_STALL_MAX

#define Z_VELOCITY_MAX           2000 // VELOCITY_MAX
#define Z_FEEDRATE_MAX           FEEDRATE_MAX
#define Z_TRAVEL_MIN             0
#define Z_TRAVEL_MAX             75
#define Z_JERK_MAX               JERK_MAX
#define Z_JUNCTION_DEVIATION     JUNCTION_DEVIATION
#define Z_SEARCH_VELOCITY        400
#define Z_LATCH_VELOCITY         100
#define Z_LATCH_BACKOFF          5
#define Z_ZERO_BACKOFF           1
#define Z_HOMING_MODE            HOMING_STALL_MAX

// A values are chosen to make the A motor react the same as X for testing
// set to the same speed as X axis
#define A_VELOCITY_MAX           (X_VELOCITY_MAX / M1_TRAVEL_PER_REV * 360)
#define A_FEEDRATE_MAX           A_VELOCITY_MAX
#define A_TRAVEL_MIN             -1
#define A_TRAVEL_MAX             -1 // same value means infinite
#define A_JERK_MAX               (X_JERK_MAX * 360 / M1_TRAVEL_PER_REV)
#define A_JUNCTION_DEVIATION     JUNCTION_DEVIATION
#define A_RADIUS                 (M1_TRAVEL_PER_REV / 2 / M_PI)
#define A_SEARCH_VELOCITY        600
#define A_LATCH_VELOCITY         100
#define A_LATCH_BACKOFF          5
#define A_ZERO_BACKOFF           2
#define A_HOMING_MODE            HOMING_DISABLED


// Spindle settings
#define SPINDLE_TYPE             SPINDLE_TYPE_HUANYANG
#define SPINDLE_PWM_FREQUENCY    100    // in Hz
#define SPINDLE_MIN_RPM          1000
#define SPINDLE_MAX_RPM          24000
#define SPINDLE_MIN_DUTY         0.05
#define SPINDLE_MAX_DUTY         0.99
#define SPINDLE_REVERSE          false


// Gcode defaults
#define GCODE_DEFAULT_UNITS         MILLIMETERS // MILLIMETERS or INCHES
#define GCODE_DEFAULT_PLANE         PLANE_XY    // See machine.h
#define GCODE_DEFAULT_COORD_SYSTEM  G54         // G54, G55, G56, G57, G58, G59
#define GCODE_DEFAULT_PATH_CONTROL  PATH_CONTINUOUS
#define GCODE_DEFAULT_DISTANCE_MODE ABSOLUTE_MODE
#define GCODE_DEFAULT_ARC_DISTANCE_MODE INCREMENTAL_MODE


// Motor ISRs
#define STALL_ISR_vect PORTA_INT1_vect
#define FAULT_ISR_vect PORTF_INT1_vect


/* Interrupt usage:
 *
 *    HI    Stepper timers                       (set in stepper.h)
 *    LO    Segment execution SW interrupt       (set in stepper.h)
 *   MED    GPIO1 switch port                    (set in gpio.h)
 *   MED    Serial RX                            (set in usart.c)
 *   MED    Serial TX                            (set in usart.c) (* see note)
 *    LO    Real time clock interrupt            (set in xmega_rtc.h)
 *
 *    (*) The TX cannot run at LO level or exception reports and other prints
 *        called from a LO interrupt (as in prep_line()) will kill the system
 *        in a permanent loop call in usart_putc() (usart.c).
 */

// Timer assignments - see specific modules for details
// TCC1 free
#define TIMER_STEP             TCC0 // Step timer    (see stepper.h)
#define TIMER_PWM              TCD1 // PWM timer     (see pwm_spindle.c)

#define M1_TIMER               TCD0
#define M2_TIMER               TCE0
#define M3_TIMER               TCF0
#define M4_TIMER               TCE1

#define M1_DMA_CH              DMA.CH0
#define M2_DMA_CH              DMA.CH1
#define M3_DMA_CH              DMA.CH2
#define M4_DMA_CH              DMA.CH3

#define M1_DMA_TRIGGER         DMA_CH_TRIGSRC_TCD0_CCA_gc
#define M2_DMA_TRIGGER         DMA_CH_TRIGSRC_TCE0_CCA_gc
#define M3_DMA_TRIGGER         DMA_CH_TRIGSRC_TCF0_CCA_gc
#define M4_DMA_TRIGGER         DMA_CH_TRIGSRC_TCE1_CCA_gc


// Timer setup for stepper and dwells
#define STEP_TIMER_DISABLE     0
#define STEP_TIMER_ENABLE      TC_CLKSEL_DIV4_gc
#define STEP_TIMER_DIV         4
#define STEP_TIMER_FREQ        (F_CPU / STEP_TIMER_DIV)
#define STEP_TIMER_POLL        (STEP_TIMER_FREQ * 0.001)
#define STEP_TIMER_WGMODE      TC_WGMODE_NORMAL_gc // count to TOP & rollover
#define STEP_TIMER_ISR         TCC0_OVF_vect
#define STEP_TIMER_INTLVL      TC_OVFINTLVL_HI_gc

#define MAX_SEGMENT_TIME       ((float)0xffff / 60.0 / STEP_TIMER_FREQ)
#define NOM_SEGMENT_USEC       5000.0 // nominal segment time
#define MIN_SEGMENT_USEC       2500.0 // minimum segment time


// Huanyang settings
#define HUANYANG_PORT          USARTD1
#define HUANYANG_DRE_vect      USARTD1_DRE_vect
#define HUANYANG_TXC_vect      USARTD1_TXC_vect
#define HUANYANG_RXC_vect      USARTD1_RXC_vect
#define HUANYANG_TIMEOUT       50 // ms. response timeout
#define HUANYANG_RETRIES        4 // Number of retries before failure
#define HUANYANG_ID             1 // Default ID


// Serial settings
#define SERIAL_BAUD            USART_BAUD_115200
#define SERIAL_PORT            USARTC0
#define SERIAL_DRE_vect        USARTC0_DRE_vect
#define SERIAL_RXC_vect        USARTC0_RXC_vect


// Input
#define INPUT_BUFFER_LEN       255 // text buffer size (255 max)


// Arc
#define ARC_RADIUS_ERROR_MAX   1.0   // max mm diff between start and end radius
#define ARC_RADIUS_ERROR_MIN   0.005 // min mm where 1% rule applies
#define ARC_RADIUS_TOLERANCE   0.001 // 0.1% radius variance test


// Planner
/// Should be at least the number of buffers required to support optimal
/// planning in the case of very short lines or arc segments.  Suggest no less
/// than 12.  Maximum is 255 with out also changing the type of mb.space.  Must
/// leave headroom for stack.
#define PLANNER_BUFFER_POOL_SIZE 32

/// Buffers to reserve in planner before processing new input line
#define PLANNER_BUFFER_HEADROOM   4

/// Minimum number of filled buffers before timeout until execution starts
#define PLANNER_EXEC_MIN_FILL     4

/// Delay before executing new buffers unless PLANNER_EXEC_MIN_FILL is met
/// This gives the planner a chance to make a good plan before execution starts
#define PLANNER_EXEC_DELAY      250 // In ms


// I2C
#define I2C_DEV                 TWIC
#define I2C_ISR                 TWIC_TWIS_vect
#define I2C_ADDR                0x2b
#define I2C_MAX_DATA            8<|MERGE_RESOLUTION|>--- conflicted
+++ resolved
@@ -92,11 +92,8 @@
   NC_1_PIN,
 };
 
-<<<<<<< HEAD
-=======
 #define SPI_SS_PIN SERIAL_CTS_PIN // Needed for SPI configuration
 
->>>>>>> 206fc810
 
 // Compile-time settings
 #define __CLOCK_EXTERNAL_16MHZ   // uses PLL to provide 32 MHz system clock
